--- conflicted
+++ resolved
@@ -253,11 +253,7 @@
     /// ```
     #[clippy::version = "1.66.0"]
     pub UNNECESSARY_SAFETY_DOC,
-<<<<<<< HEAD
-    style,
-=======
     restriction,
->>>>>>> 641ced4e
     "`pub fn` or `pub trait` with `# Safety` docs"
 }
 
