use std::{
    fmt,
    hash::{Hash, Hasher},
};

use clippy_utils::diagnostics::span_lint_and_sugg;
use clippy_utils::source::snippet_opt;
use if_chain::if_chain;
use rustc_ast::ast;
use rustc_data_structures::fx::{FxHashMap, FxHashSet};
use rustc_errors::Applicability;
use rustc_hir::def_id::DefId;
use rustc_lint::{EarlyContext, EarlyLintPass};
use rustc_session::{declare_tool_lint, impl_lint_pass};
use rustc_span::hygiene::{ExpnKind, MacroKind};
use rustc_span::Span;
use serde::{de, Deserialize};

declare_clippy_lint! {
    /// ### What it does
    /// Checks that common macros are used with consistent bracing.
    ///
    /// ### Why is this bad?
    /// This is mostly a consistency lint although using () or []
    /// doesn't give you a semicolon in item position, which can be unexpected.
    ///
    /// ### Example
    /// ```rust
    /// vec!{1, 2, 3};
    /// ```
    /// Use instead:
    /// ```rust
    /// vec![1, 2, 3];
    /// ```
    #[clippy::version = "1.55.0"]
    pub NONSTANDARD_MACRO_BRACES,
    nursery,
    "check consistent use of braces in macro"
}

const BRACES: &[(&str, &str)] = &[("(", ")"), ("{", "}"), ("[", "]")];

/// The (callsite span, (open brace, close brace), source snippet)
type MacroInfo<'a> = (Span, &'a (String, String), String);

#[derive(Clone, Debug, Default)]
pub struct MacroBraces {
    macro_braces: FxHashMap<String, (String, String)>,
    done: FxHashSet<Span>,
}

impl MacroBraces {
    pub fn new(conf: &FxHashSet<MacroMatcher>) -> Self {
        let macro_braces = macro_braces(conf.clone());
        Self {
            macro_braces,
            done: FxHashSet::default(),
        }
    }
}

impl_lint_pass!(MacroBraces => [NONSTANDARD_MACRO_BRACES]);

impl EarlyLintPass for MacroBraces {
    fn check_item(&mut self, cx: &EarlyContext<'_>, item: &ast::Item) {
        if let Some((span, braces, snip)) = is_offending_macro(cx, item.span, self) {
            emit_help(cx, &snip, braces, span);
            self.done.insert(span);
        }
    }

    fn check_stmt(&mut self, cx: &EarlyContext<'_>, stmt: &ast::Stmt) {
        if let Some((span, braces, snip)) = is_offending_macro(cx, stmt.span, self) {
            emit_help(cx, &snip, braces, span);
            self.done.insert(span);
        }
    }

    fn check_expr(&mut self, cx: &EarlyContext<'_>, expr: &ast::Expr) {
        if let Some((span, braces, snip)) = is_offending_macro(cx, expr.span, self) {
            emit_help(cx, &snip, braces, span);
            self.done.insert(span);
        }
    }

    fn check_ty(&mut self, cx: &EarlyContext<'_>, ty: &ast::Ty) {
        if let Some((span, braces, snip)) = is_offending_macro(cx, ty.span, self) {
            emit_help(cx, &snip, braces, span);
            self.done.insert(span);
        }
    }
}

fn is_offending_macro<'a>(cx: &EarlyContext<'_>, span: Span, mac_braces: &'a MacroBraces) -> Option<MacroInfo<'a>> {
    let unnested_or_local = || {
        !span.ctxt().outer_expn_data().call_site.from_expansion()
            || span
                .macro_backtrace()
                .last()
                .map_or(false, |e| e.macro_def_id.map_or(false, DefId::is_local))
    };
    let span_call_site = span.ctxt().outer_expn_data().call_site;
    if_chain! {
        if let ExpnKind::Macro(MacroKind::Bang, mac_name) = span.ctxt().outer_expn_data().kind;
        let name = mac_name.as_str();
        if let Some(braces) = mac_braces.macro_braces.get(name);
        if let Some(snip) = snippet_opt(cx, span_call_site);
        // we must check only invocation sites
        // https://github.com/rust-lang/rust-clippy/issues/7422
        if snip.starts_with(&format!("{name}!"));
        if unnested_or_local();
        // make formatting consistent
        let c = snip.replace(' ', "");
        if !c.starts_with(&format!("{name}!{}", braces.0));
        if !mac_braces.done.contains(&span_call_site);
        then {
            Some((span_call_site, braces, snip))
        } else {
            None
        }
    }
}

fn emit_help(cx: &EarlyContext<'_>, snip: &str, braces: &(String, String), span: Span) {
    if let Some((macro_name, macro_args_str)) = snip.split_once('!') {
        let mut macro_args = macro_args_str.trim().to_string();
        // now remove the wrong braces
        macro_args.remove(0);
        macro_args.pop();
        span_lint_and_sugg(
            cx,
            NONSTANDARD_MACRO_BRACES,
            span,
            &format!("use of irregular braces for `{macro_name}!` macro"),
            "consider writing",
            format!("{macro_name}!{}{macro_args}{}", braces.0, braces.1),
            Applicability::MachineApplicable,
        );
    }
}

fn macro_braces(conf: FxHashSet<MacroMatcher>) -> FxHashMap<String, (String, String)> {
    let mut braces = vec![
        macro_matcher!(
            name: "print",
            braces: ("(", ")"),
        ),
        macro_matcher!(
            name: "println",
            braces: ("(", ")"),
        ),
        macro_matcher!(
            name: "eprint",
            braces: ("(", ")"),
        ),
        macro_matcher!(
            name: "eprintln",
            braces: ("(", ")"),
        ),
        macro_matcher!(
            name: "write",
            braces: ("(", ")"),
        ),
        macro_matcher!(
            name: "writeln",
            braces: ("(", ")"),
        ),
        macro_matcher!(
            name: "format",
            braces: ("(", ")"),
        ),
        macro_matcher!(
            name: "format_args",
            braces: ("(", ")"),
        ),
        macro_matcher!(
            name: "vec",
            braces: ("[", "]"),
        ),
        macro_matcher!(
            name: "matches",
            braces: ("(", ")"),
        ),
    ]
    .into_iter()
    .collect::<FxHashMap<_, _>>();
    // We want users items to override any existing items
    for it in conf {
        braces.insert(it.name, it.braces);
    }
    braces
}

macro_rules! macro_matcher {
    (name: $name:expr, braces: ($open:expr, $close:expr) $(,)?) => {
        ($name.to_owned(), ($open.to_owned(), $close.to_owned()))
    };
}
pub(crate) use macro_matcher;

#[derive(Clone, Debug)]
pub struct MacroMatcher {
    name: String,
    braces: (String, String),
}

impl Hash for MacroMatcher {
    fn hash<H: Hasher>(&self, state: &mut H) {
        self.name.hash(state);
    }
}

impl PartialEq for MacroMatcher {
    fn eq(&self, other: &Self) -> bool {
        self.name == other.name
    }
}
impl Eq for MacroMatcher {}

impl<'de> Deserialize<'de> for MacroMatcher {
    fn deserialize<D>(deser: D) -> Result<Self, D::Error>
    where
        D: de::Deserializer<'de>,
    {
        #[derive(Deserialize)]
        #[serde(field_identifier, rename_all = "lowercase")]
        enum Field {
            Name,
            Brace,
        }
        struct MacVisitor;
        impl<'de> de::Visitor<'de> for MacVisitor {
            type Value = MacroMatcher;

            fn expecting(&self, formatter: &mut fmt::Formatter<'_>) -> fmt::Result {
                formatter.write_str("struct MacroMatcher")
            }

            fn visit_map<V>(self, mut map: V) -> Result<Self::Value, V::Error>
            where
                V: de::MapAccess<'de>,
            {
                let mut name = None;
                let mut brace: Option<&str> = None;
                while let Some(key) = map.next_key()? {
                    match key {
                        Field::Name => {
                            if name.is_some() {
                                return Err(de::Error::duplicate_field("name"));
                            }
                            name = Some(map.next_value()?);
                        },
                        Field::Brace => {
                            if brace.is_some() {
                                return Err(de::Error::duplicate_field("brace"));
                            }
                            brace = Some(map.next_value()?);
                        },
                    }
                }
                let name = name.ok_or_else(|| de::Error::missing_field("name"))?;
                let brace = brace.ok_or_else(|| de::Error::missing_field("brace"))?;
                Ok(MacroMatcher {
                    name,
                    braces: BRACES
                        .iter()
                        .find(|b| b.0 == brace)
                        .map(|(o, c)| ((*o).to_owned(), (*c).to_owned()))
<<<<<<< HEAD
                        .ok_or_else(|| de::Error::custom(&format!("expected one of `(`, `{{`, `[` found `{brace}`")))?,
=======
                        .ok_or_else(|| de::Error::custom(format!("expected one of `(`, `{{`, `[` found `{brace}`")))?,
>>>>>>> 1afc7e22
                })
            }
        }

        const FIELDS: &[&str] = &["name", "brace"];
        deser.deserialize_struct("MacroMatcher", FIELDS, MacVisitor)
    }
}<|MERGE_RESOLUTION|>--- conflicted
+++ resolved
@@ -266,11 +266,7 @@
                         .iter()
                         .find(|b| b.0 == brace)
                         .map(|(o, c)| ((*o).to_owned(), (*c).to_owned()))
-<<<<<<< HEAD
-                        .ok_or_else(|| de::Error::custom(&format!("expected one of `(`, `{{`, `[` found `{brace}`")))?,
-=======
                         .ok_or_else(|| de::Error::custom(format!("expected one of `(`, `{{`, `[` found `{brace}`")))?,
->>>>>>> 1afc7e22
                 })
             }
         }
